--- conflicted
+++ resolved
@@ -57,14 +57,9 @@
     return acc, n_total, n_correct
 
 
-<<<<<<< HEAD
 def train_val_dataset_split(dataset: torch.utils.data.Dataset, split_amt: float, val_data_transform: Callable,
                             val_label_transform: Callable) \
         -> (torch.utils.data.Dataset, torch.utils.data.Dataset):
-=======
-def train_val_dataset_split(dataset: torch.utils.data.Dataset, split_amt: float) \
-                            -> (torch.utils.data.Dataset, torch.utils.data.Dataset):
->>>>>>> e0377b0d
     """
     Splits a PyTorch dataset (of type: torch.utils.data.Dataset) into train/test
     TODO:
@@ -141,9 +136,10 @@
         self.num_epochs_per_metrics = self.optimizer_cfg.reporting_cfg.num_epochs_per_metrics
         self.num_batches_per_metrics = self.optimizer_cfg.reporting_cfg.num_batches_per_metrics
 
-        # raise error if train/val split is not set properly for either saving best model
-        # or for early stopping
-        if self.optimizer_cfg.training_cfg.early_stopping or self.save_best_model:
+        # override num_epochs_per_metrics and num_batches_per_metrics if early-stopping is turned on. We need to do
+        # in case the user has not configured recording validation dataset metrics, which would be turned off by
+        # default and prevent early stopping from working properly.
+        if self.optimizer_cfg.training_cfg.early_stopping is not None:
             self.num_epochs_per_metrics = 1
             logger.warning("Overriding num_epochs_per_metrics due to early-stopping or saving-best-model!")
 
