--- conflicted
+++ resolved
@@ -107,18 +107,15 @@
         t1 = time.time()
         if isinstance(train_data, types.GeneratorType):
             for data, optimizer in zip(train_data, self.cfg.optimizer_generator):  # both are generators
-<<<<<<< HEAD
+                model, training_stats, num_epochs_trained = \
+                    optimizer.train(model, data, self.progress_bar_disable, torch_dataloader_kwargs)
+                model_stats.add_epoch(training_stats)
                 model, epoch_training_stats, num_epochs_trained = optimizer.train(model, data,
                                                                                   self.progress_bar_disable,
                                                                                   self.cfg.data.test_data_transform,
                                                                                   self.cfg.data.train_data.transform,
                                                                                   torch_dataloader_kwargs)
                 model_stats.add_epoch(epoch_training_stats)
-=======
-                model, training_stats, num_epochs_trained = \
-                    optimizer.train(model, data, self.progress_bar_disable, torch_dataloader_kwargs)
-                model_stats.add_epoch(training_stats)
->>>>>>> e0377b0d
                 model_stats.add_num_epochs_trained(num_epochs_trained)
                 # add training configuration information to data to be saved
                 training_cfg_list.append(self._get_training_cfg(optimizer))
